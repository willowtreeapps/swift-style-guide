--- conflicted
+++ resolved
@@ -18,11 +18,7 @@
   * [Class Prefixes](#class-prefixes)
   * [Language](#language)
 * [Code Organization](#code-organization)
-<<<<<<< HEAD
-  * [Extensions](#extension)
-=======
   * [Protocol Conformance](#protocol-conformance)
->>>>>>> 5bd68f32
   * [Unused Code](#unused-code)
   * [Minimal Imports](#minimal-imports)
 * [Spacing](#spacing)
@@ -50,11 +46,7 @@
 * [Golden Path](#golden-path)
   * [Failing Guards](#failing-guards)
 * [Semicolons](#semicolons)
-<<<<<<< HEAD
-* [Parenthesis](#parenthesis)
-=======
 * [Parentheses](#parentheses)
->>>>>>> 5bd68f32
 * [Copyright Statement](#copyright-statement)
 * [Smiley Face](#smiley-face)
 * [Credits](#credits)
@@ -90,11 +82,7 @@
 }
 ```
 
-<<<<<<< HEAD
-Abbreviations and and acronyms should generally be avoided. Following the Apple Design Guidelines, abbreviations and initialisms that appear in all uppercase should be uniformly uppercase or lowercase. Examples:
-=======
 Abbreviations and acronyms should generally be avoided. Following the [API Design Guidelines](https://swift.org/documentation/api-design-guidelines/#follow-case-conventions), abbreviations and initialisms that appear in all uppercase should be uniformly uppercase or lowercase. Examples:
->>>>>>> 5bd68f32
 
 **Preferred**
 ```swift
@@ -142,13 +130,8 @@
 enum Shape {
   case rectangle
   case square
-<<<<<<< HEAD
-  case triangle
-  case circle
-=======
   case rightTriangle
   case equilateralTriangle
->>>>>>> 5bd68f32
 }
 ```
 
@@ -259,11 +242,7 @@
 
 Since the compiler does not allow you to re-declare protocol conformance in a derived class, it is not always required to replicate the extension groups of the base class. This is especially true if the derived class is a terminal class and a small number of methods are being overriden. When to preserve the extension groups is left to the discretion of the author.
 
-<<<<<<< HEAD
-For UIKit view controllers, consider grouping lifecyle, custom accessors, and IBAction in separate class extensions.
-=======
 For UIKit view controllers, consider grouping lifecycle, custom accessors, and IBAction in separate class extensions.
->>>>>>> 5bd68f32
 
 ### Unused Code
 
@@ -583,12 +562,7 @@
 **Not Preferred:**
 ```swift
 let e  = 2.718281828459045235360287  // pollutes global namespace
-<<<<<<< HEAD
-let pi = 3.141592653589793238462643  
-}
-=======
 let pi = 3.141592653589793238462643
->>>>>>> 5bd68f32
 
 radius * pi * 2 // is pi instance data or a global constant?
 ```
@@ -864,13 +838,8 @@
 ```swift
 func computeFFT(context: Context?, inputData: InputData?) throws -> Frequencies {
 
-<<<<<<< HEAD
-  guard let context = context else { throw FFTError.NoContext }
-  guard let inputData = inputData else { throw FFTError.NoInputData }
-=======
   guard let context = context else { throw FFTError.noContext }
   guard let inputData = inputData else { throw FFTError.noInputData }
->>>>>>> 5bd68f32
     
   // use context and input to compute the frequencies
     
@@ -889,19 +858,11 @@
       return frequencies
     }
     else {
-<<<<<<< HEAD
-      throw FFTError.NoInputData
-    }
-  }
-  else {
-    throw FFTError.NoContext
-=======
       throw FFTError.noInputData
     }
   }
   else {
     throw FFTError.noContext
->>>>>>> 5bd68f32
   }
 }
 ```
@@ -969,20 +930,6 @@
 }
 ```
 
-<<<<<<< HEAD
-## Parenthesis
-
-Parenthesis around conditionals are not required and should be omitted.
-
-**Preferred:**
-```swift
-if name == "Hello" {
-  print("World")
-}
-```
-
-=======
->>>>>>> 5bd68f32
 **Not Preferred:**
 ```swift
 if (name == "Hello") {
