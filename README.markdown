--- conflicted
+++ resolved
@@ -21,16 +21,9 @@
 * [Spacing](#spacing)
 * [Comments](#comments)
 * [Classes and Structures](#classes-and-structures)
-<<<<<<< HEAD
-  * [Use of Self](#use-of-self)
-  * [Computed Properties](#computed-properties)
-  * [Final](#final)
-=======
      * [Use of Self](#use-of-self)
-     * [Protocol Conformance](#protocol-conformance)
      * [Computed Properties](#computed-properties)
      * [Final](#final)
->>>>>>> 1444895a
 * [Function Declarations](#function-declarations)
 * [Closure Expressions](#closure-expressions)
 * [Types](#types)
