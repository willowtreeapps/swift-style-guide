--- conflicted
+++ resolved
@@ -402,8 +402,6 @@
 }
 ```
 
-<<<<<<< HEAD
-=======
 Chained methods using trailing closures should be clear and easy to read in context.  Decisions on spacing, line breaks, and when to use named versus anonymous arguments is left to the discretion of the author.  Examples:
 
 ```swift
@@ -415,7 +413,6 @@
    .map {$0 + 10}
 ```
 
->>>>>>> c52046dd
 ## Types
 
 Always use Swift's native types when available. Swift offers bridging to Objective-C so you can still use the full set of methods as needed.
